--- conflicted
+++ resolved
@@ -4,7 +4,7 @@
 PREFIX = /usr
 INSTALL_OPTS = --root "$(DESTDIR)" --prefix "$(PREFIX)"
 
-.PHONY: default install test doctest unittest examples clean
+.PHONY: default install test unittest doctest examples clean
 
 default:
 	$(SETUP) build
@@ -12,16 +12,10 @@
 install:
 	$(SETUP) install $(INSTALL_OPTS)
 
-<<<<<<< HEAD
+test: unittest examples doctest
+
 unittest:
 	nosetests -v
-
-test: unittest
-	make -C examples/dot test && \
-	make -C examples/json test && \
-	make -C doc
-=======
-test: examples doctest
 
 doctest:
 	make -C doc
@@ -29,7 +23,6 @@
 examples:
 	make -C examples/dot test && \
 	make -C examples/json test
->>>>>>> e97543de
 
 clean:
 	$(SETUP) clean
